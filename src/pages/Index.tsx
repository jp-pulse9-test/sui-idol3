import { useState, useEffect } from "react";
import { useNavigate } from "react-router-dom";
import { Button } from "@/components/ui/button";
import { FeatureCard } from "@/components/FeatureCard";
import { Badge } from "@/components/ui/badge";
import { Dialog, DialogContent, DialogHeader, DialogTitle, DialogDescription, DialogTrigger } from "@/components/ui/dialog";
import { toast } from "sonner";
import { useAuth } from "@/contexts/AuthContext";
import { supabase } from "@/integrations/supabase/client";
import { secureStorage } from "@/utils/secureStorage";
import PreviewModal from "@/components/PreviewModal";
import { WalletConnectButton } from "@/components/WalletConnectButton";
<<<<<<< HEAD
import { ZkLoginButton } from "@/components/ZkLoginButton";
import { Settings, Shield } from "lucide-react";
=======
import { Settings, Camera } from "lucide-react";
>>>>>>> 47a92f28
import mbtiIcon from "@/assets/mbti-icon.jpg";
import tournamentIcon from "@/assets/tournament-icon.jpg";
import photocardIcon from "@/assets/photocard-icon.jpg";
import { autoApplySuperAdminBenefits } from "@/utils/superAdminBenefits";

import idolFacesGrid from "@/assets/idol-faces-grid.jpg";
import maleIdolFaces from "@/assets/male-idol-faces.jpg";

// 배경 아이돌 그리드 컴포넌트
const IdolGrid = ({ side }: { side: 'left' | 'right' }) => {
  const backgroundImage = side === 'left' ? maleIdolFaces : idolFacesGrid;
  
  return (
    <div className={`
      fixed top-0 ${side === 'left' ? 'left-0' : 'right-0'} h-full w-64
      overflow-hidden opacity-30
    `}>
      <div 
        className="w-full h-full bg-cover bg-center bg-repeat-y animate-pulse"
        style={{ 
          backgroundImage: `url(${backgroundImage})`,
          backgroundSize: 'cover',
          filter: 'blur(1px) brightness(0.8)'
        }}
      />
      <div className={`absolute inset-0 ${side === 'left' ? 'bg-gradient-to-r from-purple-900/50 to-transparent' : 'bg-gradient-to-l from-background/50 to-transparent'}`}></div>
    </div>
  );
};

const Index = () => {
  const navigate = useNavigate();
  const { user, disconnectWallet, loading } = useAuth();
  const [isWalletConnected, setIsWalletConnected] = useState(false);
  const [walletAddress, setWalletAddress] = useState<string>("");
  const [previewModal, setPreviewModal] = useState<{
    open: boolean;
    type: 'pick' | 'vault' | 'rise' | null;
  }>({ open: false, type: null });

  useEffect(() => {
    const savedWallet = secureStorage.getWalletAddress();
    if (savedWallet) {
      setIsWalletConnected(true);
      setWalletAddress(savedWallet);
    }
  }, []);

  // Sync wallet state with auth context
  useEffect(() => {
    if (user?.wallet_address) {
      setIsWalletConnected(true);
      setWalletAddress(user.wallet_address);
    } else {
      setIsWalletConnected(false);
      setWalletAddress("");
    }
    
    // 수퍼어드민 특권 자동 적용
    if (user?.wallet_address) {
      autoApplySuperAdminBenefits();
    }
  }, [user]);

  const connectWallet = async () => {
    navigate('/auth');
  };

  const disconnectWalletLocal = () => {
    disconnectWallet();
    setIsWalletConnected(false);
    setWalletAddress("");
    toast.success("지갑 연결이 해제되었습니다.");
  };

  const handleStartJourney = () => {
    navigate('/pick');
  };

  const handleVaultAccess = () => {
    if (!user) {
      toast.error("Vault 이용을 위해 Sui 지갑 연결이 필요합니다!");
      navigate('/auth');
      return;
    }
    navigate('/vault');
  };

  const handleRiseAccess = () => {
    if (!user) {
      toast.error("Rise 이용을 위해 Sui 지갑 연결이 필요합니다!");
      navigate('/auth');
      return;
    }
    navigate('/rise');
  };

  const handleSignOut = async () => {
    await disconnectWallet();
    disconnectWalletLocal();
    toast.success("로그아웃되었습니다.");
  };

  const openPreview = (type: 'pick' | 'vault' | 'rise') => {
    setPreviewModal({ open: true, type });
  };

  const closePreview = () => {
    setPreviewModal({ open: false, type: null });
  };

  const handlePreviewStart = () => {
    closePreview();
    if (previewModal.type === 'pick') {
      handleStartJourney();
    } else if (previewModal.type === 'vault') {
      handleVaultAccess();
    } else if (previewModal.type === 'rise') {
      handleRiseAccess();
    }
  };

  return (
    <div className="min-h-screen bg-gradient-background relative overflow-hidden">
      {/* 좌우 아이돌 그리드 배경 */}
      <IdolGrid side="left" />
      <IdolGrid side="right" />
      
      {/* 메인 콘텐츠 */}
      <div className="relative z-10 mx-auto max-w-4xl px-4">
        {/* 상단 인증 및 지갑 연결 영역 */}
        <div className="fixed top-4 right-4 z-20 flex gap-2">
          <WalletConnectButton 
            variant="premium" 
            size="lg" 
            className="shadow-lg"
          />
          <ZkLoginButton 
            variant="outline" 
            size="lg" 
            className="shadow-lg"
          />
          {user && (
            <>
              <Button
                onClick={() => navigate('/photocard-generator')}
                variant="ghost"
                size="icon"
                className="text-muted-foreground hover:text-foreground"
                title="포토카드 생성기"
              >
                <Camera className="h-4 w-4" />
              </Button>
              <Button
                onClick={() => navigate('/settings')}
                variant="ghost"
                size="icon"
                className="text-muted-foreground hover:text-foreground"
                title="Settings"
              >
                <Settings className="h-4 w-4" />
              </Button>
            </>
          )}
        </div>

        {/* Hero Section */}
        <section className="min-h-screen flex items-center justify-center">
          <div className="text-center space-y-12 glass-dark p-16 rounded-3xl border border-white/5 shadow-2xl animate-float backdrop-blur-xl">
            <div className="space-y-8">
              <h1 className="text-7xl md:text-9xl font-black font-blacksword tracking-tight text-foreground">
                Sui:Idol³
              </h1>
              <div className="space-y-4">
                <h2 className="text-3xl md:text-4xl font-bold gradient-text">
                  가상아이돌 스토리 플랫폼
                </h2>
                <p className="text-xl text-muted-foreground max-w-3xl mx-auto leading-relaxed">
                  성향 분석으로 나와 잘 맞는 아이돌을 찾고, 랜덤박스로 포토카드를 수집하며, 리더보드에서 다른 팬들과 경쟁하는 완전한 팬덤 경험.
                </p>
              </div>
            </div>
            
            <div className="flex flex-col gap-6 items-center">
              <Button
                onClick={handleStartJourney}
                variant="default"
                size="xl"
                className="min-w-80 text-2xl py-6 bg-gradient-primary hover:bg-gradient-secondary text-white font-semibold border-0 shadow-lg hover:shadow-xl transition-all duration-300"
              >
                🎮 나의 아이돌 PICK 하러가기
              </Button>
              <p className="text-lg text-muted-foreground">
                Pick은 체험, Vault는 수집, Rise는 경쟁과 거래!
              </p>
              <p className="text-base text-muted-foreground">
                심쿵 배틀로 최애를 고르고 → 랜덤박스로 포카 만들고 → 리더보드와 마켓에서 빛나세요.
              </p>
              
              {!user && (
                <div className="mt-4 p-4 bg-accent/10 rounded-lg border border-accent/20">
                  <p className="text-sm text-muted-foreground text-center">
                    💡 지갑 연결 없이도 바로 체험 가능! Vault부터 본격 수집과 거래 시작
                  </p>
                </div>
              )}
            </div>
            
            {/* 시즌 정보 */}
            <div className="mt-12 p-8 glass rounded-2xl border border-white/10 shadow-lg">
              <div className="text-center space-y-4">
                <h3 className="text-2xl font-bold gradient-text">2025 AI심쿵챌린지</h3>
                <p className="text-5xl font-black text-foreground">101</p>
                <p className="text-lg text-muted-foreground">SEASON 1, 당신의 픽으로 탄생하는 K-POP 아이돌</p>
                <p className="text-base text-muted-foreground">
                  최애의 성장과 추억을 만드는 특별한 여정
                </p>
              </div>
            </div>
          </div>
        </section>

        {/* Features Section */}
        <section className="py-20">
          <div className="space-y-12">
            <div className="text-center space-y-4 bg-card/60 backdrop-blur-sm p-8 rounded-xl border border-border">
              <h2 className="text-4xl font-bold gradient-text">Pick · Vault · Rise</h2>
              <p className="text-muted-foreground text-lg max-w-2xl mx-auto">
                선택하고, 수집하고, 경쟁하는 3단계 팬덤 경험
              </p>
            </div>

            <div className="grid md:grid-cols-3 gap-8">
              <FeatureCard
                title="🎯 PICK"
                description="3가지 방식 성향 분석 후 16강 심쿵 배틀로 운명의 아이돌 선택. 각 아이돌은 고유한 매력과 개성을 가진 AI 캐릭터입니다."
                icon={mbtiIcon}
                onClick={() => openPreview('pick')}
                gradient="bg-gradient-to-br from-blue-500/20 to-purple-600/20"
                buttonText="미리보기"
              />
              
              <FeatureCard
                title="🗃️ VAULT"
                description="최애를 안전하게 수납하고 랜덤박스로 포토카드를 수집하세요. 희귀한 카드일수록 더 높은 가치를 가집니다."
                icon={photocardIcon}
                onClick={() => openPreview('vault')}
                gradient="bg-gradient-to-br from-purple-500/20 to-pink-600/20"
                buttonText="미리보기"
              />
              
               <FeatureCard
                title="📈 RISE"
                description="아이돌 리더보드에서 인기 순위를 확인하고, 공개 갤러리에서 모든 유저의 포카를 구경하며, 마켓플레이스에서 자유롭게 거래하세요."
                icon={tournamentIcon}
                onClick={() => openPreview('rise')}
                gradient="bg-gradient-to-br from-pink-500/20 to-red-600/20"
                buttonText="미리보기"
              />
              
              <FeatureCard
                title="🖼️ 공개 갤러리"
                description="모든 유저들이 만든 아이돌 포토카드를 인물별로 탐색하고, 마음에 드는 작품에 하트를 보내세요."
                icon={photocardIcon}
                onClick={() => navigate('/gallery')}
                gradient="bg-gradient-to-br from-blue-500/20 to-purple-600/20"
                buttonText="갤러리 보기"
              />
            </div>

            {/* zkLogin 테스트 링크 */}
            <div className="mt-8 text-center space-y-3">
              <Button
                onClick={() => navigate('/zklogin-test')}
                variant="outline"
                className="flex items-center gap-2"
              >
                <Shield className="w-4 h-4" />
                zkLogin 테스트
              </Button>
              <Button
                onClick={() => navigate('/zklogin-test-official')}
                variant="outline"
                className="flex items-center gap-2 bg-blue-600/20 border-blue-400 text-blue-400 hover:bg-blue-600/30"
              >
                <Shield className="w-4 h-4" />
                공식 zkLogin 테스트
              </Button>
              <Button
                onClick={() => navigate('/zklogin-test-working')}
                variant="outline"
                className="flex items-center gap-2 bg-green-600/20 border-green-400 text-green-400 hover:bg-green-600/30"
              >
                <Shield className="w-4 h-4" />
                실제 작동 zkLogin 테스트
              </Button>
            </div>
          </div>
        </section>

        {/* Process Section */}
        <section className="py-20">
          <div className="space-y-12">
            <div className="text-center space-y-8 bg-gradient-primary/20 backdrop-blur-sm p-12 rounded-2xl border border-primary/30">
              <div className="space-y-4">
                <h2 className="text-4xl font-bold gradient-text">
                  Pick · Vault · Rise · Gallery 플로우
                </h2>
                <div className="grid md:grid-cols-3 gap-8 mt-8">
                  <div className="text-center space-y-4">
                    <div className="w-20 h-20 mx-auto rounded-full bg-gradient-to-br from-blue-500 to-purple-600 flex items-center justify-center text-3xl font-bold text-white shadow-lg">
                      🎯
                    </div>
                    <h3 className="text-xl font-bold text-primary">PICK</h3>
                    <p className="text-foreground">성향 분석 → 심쿵 배틀 → 최애 민팅</p>
                  </div>
                  <div className="text-center space-y-4">
                    <div className="w-20 h-20 mx-auto rounded-full bg-gradient-to-br from-purple-500 to-pink-600 flex items-center justify-center text-3xl font-bold text-white shadow-lg">
                      🗃️
                    </div>
                    <h3 className="text-xl font-bold text-accent">VAULT</h3>
                    <p className="text-foreground">최애 수납 → 랜덤박스 → 포카 수집</p>
                  </div>
                  <div className="text-center space-y-4">
                    <div className="w-20 h-20 mx-auto rounded-full bg-gradient-to-br from-pink-500 to-red-600 flex items-center justify-center text-3xl font-bold text-white shadow-lg">
                      📈
                    </div>
                    <h3 className="text-xl font-bold text-secondary">RISE</h3>
                    <p className="text-foreground">리더보드 → 갤러리 → 거래소</p>
                  </div>
                </div>
              </div>
            </div>
          </div>
        </section>

        {/* CTA Section */}
        <section className="py-20">
          <div className="text-center space-y-8 bg-gradient-primary/20 backdrop-blur-sm p-12 rounded-2xl border border-primary/30">
            <div className="space-y-4">
              <h2 className="text-4xl font-bold gradient-text">
               바로 즐겨! Pick에서 심쿵 픽
              </h2>
              <p className="text-xl text-foreground max-w-2xl mx-auto">
                 내가 PICK한 아이돌, 포카는 랜박으로, 자랑은 리더보드로!
               </p>
            </div>
            
            <div className="flex flex-col sm:flex-row gap-4 justify-center items-center">
              <Button
                onClick={handleStartJourney}
                variant="premium"
                size="xl"
                className="min-w-64 text-xl py-4"
              >
                🌟 성향 분석으로 최애 PICK하기 🌟
              </Button>
              <Button
                onClick={() => navigate('/gallery')}
                variant="outline"
                size="xl"
                className="min-w-64 text-xl py-4 border-2 border-primary/50 text-primary hover:bg-primary/10"
              >
                🖼️ 공개 갤러리 둘러보기
              </Button>
            </div>
          </div>
        </section>

        {/* Preview Modal */}
        <PreviewModal
          open={previewModal.open}
          onOpenChange={closePreview}
          type={previewModal.type!}
          onStartJourney={handlePreviewStart}
        />

        {/* Footer */}
        <footer className="py-8 text-center bg-card/30 backdrop-blur-sm rounded-t-xl border-t border-border">
          <p className="text-muted-foreground">
            © 2024 Sui:Idol³. K-POP 팬덤 플랫폼 · Made with 💖 by Lovable
          </p>
        </footer>
      </div>
    </div>
  );
};

export default Index;<|MERGE_RESOLUTION|>--- conflicted
+++ resolved
@@ -10,12 +10,8 @@
 import { secureStorage } from "@/utils/secureStorage";
 import PreviewModal from "@/components/PreviewModal";
 import { WalletConnectButton } from "@/components/WalletConnectButton";
-<<<<<<< HEAD
 import { ZkLoginButton } from "@/components/ZkLoginButton";
-import { Settings, Shield } from "lucide-react";
-=======
-import { Settings, Camera } from "lucide-react";
->>>>>>> 47a92f28
+import { Settings, Shield, Camera } from "lucide-react";
 import mbtiIcon from "@/assets/mbti-icon.jpg";
 import tournamentIcon from "@/assets/tournament-icon.jpg";
 import photocardIcon from "@/assets/photocard-icon.jpg";

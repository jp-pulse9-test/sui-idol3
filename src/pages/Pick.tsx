--- conflicted
+++ resolved
@@ -59,14 +59,9 @@
       console.log('🔍 Fetching idols from idols table...');
 
       const { data, error } = await supabase
-<<<<<<< HEAD
-        .rpc('get_public_idol_data');
-      
-=======
         .from('idols')
         .select('id, name, personality, description, profile_image, persona_prompt');
 
->>>>>>> d84f9bba
       if (error) {
         console.error('❌ Database query error:', error);
         throw error;
@@ -96,8 +91,6 @@
     }
   };
 
-<<<<<<< HEAD
-=======
   // Insert sample data if table is empty
   const insertSampleData = async () => {
     try {
@@ -179,61 +172,20 @@
       return false;
     }
   };
->>>>>>> d84f9bba
 
   // Initialize idol data from database ONLY
   useEffect(() => {
-<<<<<<< HEAD
-    const initializeGame = async () => {
-      console.log('Starting idol data fetch...');
-      
-      if (!isAuthenticated) {
-        console.log('User not authenticated, redirecting to auth');
-        toast.error('아이돌 데이터에 접근하려면 지갑 연결이 필요합니다.');
-        navigate('/auth');
-        return;
-      }
-      
-      const idolData = await fetchIdolsFromDB();
-      console.log('Fetched idol data:', idolData?.length || 0, 'idols');
-      
-=======
     const initializeIdols = async () => {
       console.log('🚀 Fetching idols from database (idols table only)...');
 
       // Try to fetch from database
       const idolData = await fetchIdolsFromDB();
 
->>>>>>> d84f9bba
       if (idolData.length > 0) {
         console.log('✅ Idols loaded from database:', idolData.length);
         setIdols(idolData);
         setGamePhase('personality-test');
       } else {
-<<<<<<< HEAD
-        console.log('No idol data found in database');
-        toast.error('아이돌 데이터를 불러올 수 없습니다.');
-        setGamePhase('gender-select');
-      }
-    };
-
-    initializeGame();
-  }, [isAuthenticated, navigate]);
-
-  const handleGenderSelect = (gender: 'male' | 'female') => {
-    setSelectedGender(gender);
-    setPersonalityData(prev => ({ ...prev, gender }));
-    
-    // Filter idols by selected gender
-    const filtered = idols.filter(idol => 
-      idol.Gender && idol.Gender.toLowerCase() === gender
-    );
-    setFilteredIdols(filtered);
-    
-    console.log(`Selected ${gender}, filtered ${filtered.length} idols`);
-    setGamePhase('personality-test');
-  };
-=======
         console.error('❌ No idols found in database');
         // Stay in loading state - DO NOT use fallback data
         // User must fix database issue
@@ -242,7 +194,6 @@
 
     initializeIdols();
   }, []);
->>>>>>> d84f9bba
 
   const handlePersonalityComplete = (scores: { extroversion: number; intuition: number; feeling: number; judging: number }) => {
     setPersonalityData(prev => ({
